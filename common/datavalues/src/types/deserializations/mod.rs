--- conflicted
+++ resolved
@@ -68,15 +68,9 @@
     fn de_text_csv<R: BufferRead>(
         &mut self,
         reader: &mut CheckpointReader<R>,
-<<<<<<< HEAD
-        _delimiter: u8,
-    ) -> Result<()> {
-        self.de_text(reader)
-=======
         format: &FormatSettings,
     ) -> Result<()> {
         self.de_text(reader, format)
->>>>>>> cadab1a8
     }
 
     fn de_text_json<R: BufferRead>(
