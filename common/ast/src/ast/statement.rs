--- conflicted
+++ resolved
@@ -861,7 +861,6 @@
                     InsertSource::Select { query } => write!(f, " {query}")?,
                 }
             }
-<<<<<<< HEAD
             Statement::Delete {
                 catalog,
                 database,
@@ -872,7 +871,8 @@
                 write_period_separated_list(f, catalog.iter().chain(database).chain(Some(table)))?;
                 if let Some(conditions) = selection {
                     write!(f, "WHERE {conditions} ")?;
-=======
+                }
+            }
             Statement::Copy(stmt) => {
                 write!(f, "COPY")?;
                 write!(f, " INTO {}", stmt.dst)?;
@@ -902,7 +902,6 @@
 
                 if !stmt.validation_mode.is_empty() {
                     write!(f, "VALIDATION_MODE = {}", stmt.validation_mode)?;
->>>>>>> 3002a617
                 }
             }
             Statement::ShowSettings => {
