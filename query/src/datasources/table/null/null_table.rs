--- conflicted
+++ resolved
@@ -66,12 +66,7 @@
 
     async fn append_data(
         &self,
-<<<<<<< HEAD
-        _ctx: DatabendQueryContextRef,
-=======
         _ctx: Arc<QueryContext>,
-        _insert_plan: InsertIntoPlan,
->>>>>>> 4722ee3b
         mut stream: SendableDataBlockStream,
     ) -> Result<SendableDataBlockStream> {
         while let Some(block) = stream.next().await {
