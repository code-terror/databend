--- conflicted
+++ resolved
@@ -14,11 +14,6 @@
 //
 
 use std::borrow::Borrow;
-<<<<<<< HEAD
-use std::cmp::Ordering;
-=======
-use std::collections::hash_map::Entry;
->>>>>>> bcfb88ab
 use std::collections::HashMap;
 
 use common_datavalues::DataValue;
@@ -27,11 +22,7 @@
 use crate::storages::fuse::meta::BlockMeta;
 use crate::storages::fuse::meta::ColumnId;
 use crate::storages::fuse::meta::Statistics;
-<<<<<<< HEAD
 use crate::storages::fuse::statistics::trim::Trim;
-use crate::storages::index::ClusterStatistics;
-=======
->>>>>>> bcfb88ab
 use crate::storages::index::ColumnStatistics;
 use crate::storages::index::StatisticsOfColumns;
 
@@ -110,12 +101,7 @@
         block_count: l.block_count + r.block_count,
         uncompressed_byte_size: l.uncompressed_byte_size + r.uncompressed_byte_size,
         compressed_byte_size: l.compressed_byte_size + r.compressed_byte_size,
-<<<<<<< HEAD
         col_stats: reduce_block_statistics(&[&l.col_stats, &r.col_stats])?,
-        cluster_stats: reduce_cluster_stats(&[&l.cluster_stats, &r.cluster_stats]),
-=======
-        col_stats: reduce_block_stats(&[&l.col_stats, &r.col_stats])?,
->>>>>>> bcfb88ab
     };
     Ok(s)
 }
@@ -154,6 +140,5 @@
         uncompressed_byte_size,
         compressed_byte_size,
         col_stats: merged_col_stats,
-        cluster_stats: None,
     })
 }