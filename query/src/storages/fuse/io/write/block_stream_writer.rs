--- conflicted
+++ resolved
@@ -56,14 +56,8 @@
         row_per_block: usize,
         block_per_segment: usize,
         meta_locations: TableMetaLocationGenerator,
-<<<<<<< HEAD
-        data_schema: DataSchemaRef,
-        cluster_keys: Vec<Expression>,
+        cluster_key_info: Option<ClusterKeyInfo>,
     ) -> Result<SegmentInfoStream> {
-=======
-        cluster_key_info: Option<ClusterKeyInfo>,
-    ) -> SegmentInfoStream {
->>>>>>> bcfb88ab
         // filter out empty blocks
         let block_stream =
             block_stream.try_filter(|block| std::future::ready(block.num_rows() > 0));
@@ -78,18 +72,12 @@
 
         // Write out the blocks.
         // And transform the stream of DataBlocks into Stream of SegmentInfo at the same time.
-<<<<<<< HEAD
         let block_writer = BlockStreamWriter::try_create(
             block_per_segment,
             meta_locations,
             ctx,
-            data_schema,
-            cluster_keys,
+            cluster_key_info,
         )?;
-=======
-        let block_writer =
-            BlockStreamWriter::new(block_per_segment, meta_locations, ctx, cluster_key_info);
->>>>>>> bcfb88ab
         let segments = Self::transform(Box::pin(block_stream), block_writer);
 
         Ok(Box::pin(segments))
@@ -99,18 +87,10 @@
         num_block_threshold: usize,
         meta_locations: TableMetaLocationGenerator,
         ctx: Arc<QueryContext>,
-<<<<<<< HEAD
-        data_schema: DataSchemaRef,
-        cluster_keys: Vec<Expression>,
+        cluster_key_info: Option<ClusterKeyInfo>,
     ) -> Result<Self> {
         let data_accessor = ctx.get_storage_operator()?;
         Ok(Self {
-=======
-        cluster_key_info: Option<ClusterKeyInfo>,
-    ) -> Self {
-        let data_accessor = ctx.get_storage_operator().unwrap();
-        Self {
->>>>>>> bcfb88ab
             num_block_threshold,
             data_accessor,
             number_of_blocks_accumulated: 0,
@@ -153,34 +133,6 @@
     }
 
     async fn write_block(&mut self, data_block: DataBlock) -> Result<Option<SegmentInfo>> {
-<<<<<<< HEAD
-        let input_schema = data_block.schema().clone();
-        let cluster_keys_index = if let Some(cluster_keys_index) = &self.cluster_keys_index {
-            cluster_keys_index.clone()
-        } else {
-            let fields = input_schema.fields().clone();
-            let index = self
-                .cluster_keys
-                .iter()
-                .map(|e| {
-                    let cname = e.column_name();
-                    // TODO remove this unwrap
-                    fields.iter().position(|f| f.name() == &cname).unwrap()
-                })
-                .collect::<Vec<_>>();
-            self.cluster_keys_index = Some(index.clone());
-            index
-        };
-
-        let cluster_stats = BlockStatistics::clusters_statistics(cluster_keys_index, &data_block)?;
-        // Remove unused columns before serialize
-        let block = if self.data_schema != input_schema {
-            let executor = if let Some(executor) = &self.expression_executor {
-                executor.clone()
-            } else {
-                let exprs: Vec<Expression> = input_schema
-                    .fields()
-=======
         let mut cluster_stats = None;
         let mut block = data_block;
         if let Some(v) = self.cluster_key_info.as_mut() {
@@ -189,7 +141,6 @@
                 let fields = input_schema.fields().clone();
                 let index = v
                     .exprs
->>>>>>> bcfb88ab
                     .iter()
                     .map(|e| {
                         let cname = e.column_name();
@@ -202,11 +153,8 @@
                 v.cluster_key_index.clone()
             };
 
-            cluster_stats = BlockStatistics::clusters_statistics(
-                v.cluster_key_id,
-                cluster_key_index,
-                block.clone(),
-            )?;
+            cluster_stats =
+                BlockStatistics::clusters_statistics(v.cluster_key_id, cluster_key_index, &block)?;
 
             // Remove unused columns before serialize
             if v.data_schema != input_schema {
