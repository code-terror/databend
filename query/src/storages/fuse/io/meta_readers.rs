// Copyright 2021 Datafuse Labs.
//
// Licensed under the Apache License, Version 2.0 (the "License");
// you may not use this file except in compliance with the License.
// You may obtain a copy of the License at
//
//     http://www.apache.org/licenses/LICENSE-2.0
//
// Unless required by applicable law or agreed to in writing, software
// distributed under the License is distributed on an "AS IS" BASIS,
// WITHOUT WARRANTIES OR CONDITIONS OF ANY KIND, either express or implied.
// See the License for the specific language governing permissions and
// limitations under the License.

use std::io::ErrorKind;
use std::sync::Arc;

use common_arrow::arrow::io::parquet::read::read_metadata_async;
use common_arrow::arrow::io::parquet::read::schema::FileMetaData;
use common_exception::ErrorCode;
use common_exception::Result;
use common_tracing::tracing::debug_span;
use common_tracing::tracing::Instrument;
use futures::io::BufReader;
use opendal::error::Kind as DalErrorKind;
use opendal::Reader;
use serde::de::DeserializeOwned;

use crate::sessions::QueryContext;
use crate::storages::fuse::cache::MemoryCache;
use crate::storages::fuse::cache::TenantLabel;
<<<<<<< HEAD
use crate::storages::fuse::io::snapshot_location;
use crate::storages::fuse::io::CachedReader;
use crate::storages::fuse::io::HasTenantLabel;
use crate::storages::fuse::io::Loader;
=======
use crate::storages::fuse::io::TableMetaLocationGenerator;
>>>>>>> f76e4756
use crate::storages::fuse::meta::SegmentInfo;
use crate::storages::fuse::meta::TableSnapshot;

/// Provider of [BufReader]
///
/// Mainly used as a auxiliary facility in the implementation of [Loader], such that the acquirement
/// of an [BufReader] can be deferred or avoided (e.g. if hits cache).
#[async_trait::async_trait]
pub trait BufReaderProvider {
    async fn buf_reader(&self, path: &str, len: Option<u64>) -> Result<BufReader<Reader>>;
}

/// A Newtype for [FileMetaData].
///
/// To avoid implementation (of trait [Loader]) conflicts
pub struct BlockMeta(FileMetaData);

impl BlockMeta {
    pub fn inner(&self) -> &FileMetaData {
        &self.0
    }
}

pub type SegmentInfoCache = MemoryCache<SegmentInfo>;
pub type TableSnapshotCache = MemoryCache<TableSnapshot>;
pub type BlockMetaCache = MemoryCache<BlockMeta>;

pub type SegmentInfoReader<'a> = CachedReader<SegmentInfo, &'a QueryContext>;
pub type TableSnapshotReader<'a> = CachedReader<TableSnapshot, &'a QueryContext>;

/// A sugar type of BlockMeta reader
///
/// To make it "lifetime-compliant", `Arc<QueryContext>` is used as the `Loader` of [CachedReader],
/// instead of `&QueryContext`.  (BlockMetaReader is used in constructing async streams)
///
pub type BlockMetaReader = CachedReader<BlockMeta, Arc<QueryContext>>;

/// Aux struct, factory of common readers
pub struct MetaReaders;

impl MetaReaders {
    pub fn segment_info_reader(ctx: &QueryContext) -> SegmentInfoReader {
        SegmentInfoReader::new(
            ctx.get_storage_cache_manager().get_table_segment_cache(),
            ctx,
            "SEGMENT_INFO_CACHE".to_owned(),
        )
    }

    pub fn table_snapshot_reader(ctx: &QueryContext) -> TableSnapshotReader {
        TableSnapshotReader::new(
            ctx.get_storage_cache_manager().get_table_snapshot_cache(),
            ctx,
            "SNAPSHOT_CACHE".to_owned(),
        )
    }

    pub fn block_meta_reader(ctx: Arc<QueryContext>) -> BlockMetaReader {
        BlockMetaReader::new(
            ctx.get_storage_cache_manager().get_block_meta_cache(),
            ctx,
            "BLOCK_META_CACHE".to_owned(),
        )
    }
}

impl<'a> TableSnapshotReader<'a> {
    pub async fn read_snapshot_history(
        &self,
        latest_snapshot_location: Option<&String>,
<<<<<<< HEAD
        format_version: u64,
=======
        meta_locs: TableMetaLocationGenerator,
>>>>>>> f76e4756
    ) -> Result<Vec<Arc<TableSnapshot>>> {
        let mut snapshots = vec![];
        let mut current_snapshot_location = latest_snapshot_location.cloned();
        let current_format_version = format_version;
        while let Some(loc) = current_snapshot_location {
            let r = self.read(loc, None, current_format_version).await;
            let snapshot = match r {
                Ok(s) => s,
                Err(e) if e.code() == ErrorCode::dal_path_not_found_code() => {
                    break;
                }
                Err(e) => return Err(e),
            };
            let prev = snapshot.prev_snapshot_id;
            snapshots.push(snapshot);
<<<<<<< HEAD
            // TODO buggy, set the current ver
            current_snapshot_location = prev.map(|(id, _ver)| snapshot_location(&id));
=======
            current_snapshot_location = prev.map(|id| meta_locs.snapshot_location_from_uuid(&id));
>>>>>>> f76e4756
        }
        Ok(snapshots)
    }
}

#[async_trait::async_trait]
impl<T, V> Loader<V> for T
where
    T: BufReaderProvider + Sync,
    V: DeserializeOwned,
{
    async fn load(&self, key: &str, length_hint: Option<u64>, _version: u64) -> Result<V> {
        let mut reader = self.buf_reader(key, length_hint).await?;
        let mut buffer = vec![];

        use futures::AsyncReadExt;
        reader.read_to_end(&mut buffer).await.map_err(|e| {
            let msg = e.to_string();
            if e.kind() == ErrorKind::NotFound {
                ErrorCode::DalPathNotFound(msg)
            } else {
                ErrorCode::DalTransportError(msg)
            }
        })?;
        let r = serde_json::from_slice::<V>(&buffer)?;
        Ok(r)
    }
}

#[async_trait::async_trait]
impl<T> Loader<BlockMeta> for T
where T: BufReaderProvider + Sync
{
    async fn load(&self, key: &str, length_hint: Option<u64>, _version: u64) -> Result<BlockMeta> {
        let mut reader = self.buf_reader(key, length_hint).await?;
        let meta = read_metadata_async(&mut reader)
            .instrument(debug_span!("parquet_source_read_meta"))
            .await
            .map_err(|e| ErrorCode::ParquetError(e.to_string()))?;
        Ok(BlockMeta(meta))
    }
}

#[async_trait::async_trait]
impl BufReaderProvider for &QueryContext {
    async fn buf_reader(&self, path: &str, len: Option<u64>) -> Result<BufReader<Reader>> {
        let operator = self.get_storage_operator().await?;
        let object = operator.object(path);

        let len = match len {
            Some(l) => l,
            None => {
                let meta = object.metadata().await.map_err(|e| match e.kind() {
                    DalErrorKind::ObjectNotExist => ErrorCode::DalPathNotFound(e.to_string()),
                    _ => ErrorCode::DalTransportError(e.to_string()),
                })?;

                meta.content_length()
            }
        };

        let reader = object.reader().total_size(len);
        let read_buffer_size = self.get_settings().get_storage_read_buffer_size()?;
        Ok(BufReader::with_capacity(read_buffer_size as usize, reader))
    }
}

#[async_trait::async_trait]
impl BufReaderProvider for Arc<QueryContext> {
    async fn buf_reader(&self, path: &str, len: Option<u64>) -> Result<BufReader<Reader>> {
        self.as_ref().buf_reader(path, len).await
    }
}

impl HasTenantLabel for &QueryContext {
    fn tenant_label(&self) -> TenantLabel {
        ctx_tenant_label(self)
    }
}

impl HasTenantLabel for Arc<QueryContext> {
    fn tenant_label(&self) -> TenantLabel {
        ctx_tenant_label(self)
    }
}

fn ctx_tenant_label(ctx: &QueryContext) -> TenantLabel {
    let mgr = ctx.get_storage_cache_manager();
    TenantLabel {
        tenant_id: mgr.get_tenant_id(),
        cluster_id: mgr.get_cluster_id(),
    }
}<|MERGE_RESOLUTION|>--- conflicted
+++ resolved
@@ -29,14 +29,11 @@
 use crate::sessions::QueryContext;
 use crate::storages::fuse::cache::MemoryCache;
 use crate::storages::fuse::cache::TenantLabel;
-<<<<<<< HEAD
 use crate::storages::fuse::io::snapshot_location;
 use crate::storages::fuse::io::CachedReader;
 use crate::storages::fuse::io::HasTenantLabel;
 use crate::storages::fuse::io::Loader;
-=======
 use crate::storages::fuse::io::TableMetaLocationGenerator;
->>>>>>> f76e4756
 use crate::storages::fuse::meta::SegmentInfo;
 use crate::storages::fuse::meta::TableSnapshot;
 
@@ -107,11 +104,8 @@
     pub async fn read_snapshot_history(
         &self,
         latest_snapshot_location: Option<&String>,
-<<<<<<< HEAD
         format_version: u64,
-=======
         meta_locs: TableMetaLocationGenerator,
->>>>>>> f76e4756
     ) -> Result<Vec<Arc<TableSnapshot>>> {
         let mut snapshots = vec![];
         let mut current_snapshot_location = latest_snapshot_location.cloned();
@@ -127,12 +121,8 @@
             };
             let prev = snapshot.prev_snapshot_id;
             snapshots.push(snapshot);
-<<<<<<< HEAD
             // TODO buggy, set the current ver
-            current_snapshot_location = prev.map(|(id, _ver)| snapshot_location(&id));
-=======
             current_snapshot_location = prev.map(|id| meta_locs.snapshot_location_from_uuid(&id));
->>>>>>> f76e4756
         }
         Ok(snapshots)
     }
