// Copyright 2022 Datafuse Labs.
//
// Licensed under the Apache License, Version 2.0 (the "License");
// you may not use this file except in compliance with the License.
// You may obtain a copy of the License at
//
//     http://www.apache.org/licenses/LICENSE-2.0
//
// Unless required by applicable law or agreed to in writing, software
// distributed under the License is distributed on an "AS IS" BASIS,
// WITHOUT WARRANTIES OR CONDITIONS OF ANY KIND, either express or implied.
// See the License for the specific language governing permissions and
// limitations under the License.

mod aggregate;
mod apply;
mod copy_v2;
mod eval_scalar;
mod filter;
mod hash_join;
mod insert;
mod limit;
mod logical_get;
mod logical_join;
mod max_one_row;
mod operator;
mod pattern;
mod physical_scan;
mod project;
mod scalar;
mod sort;

use std::fmt::Display;
use std::sync::Arc;

pub use aggregate::*;
pub use apply::CrossApply;
use common_ast::ast::ExplainKind;
use common_datavalues::DataField;
use common_datavalues::DataSchema;
use common_datavalues::DataSchemaRef;
use common_datavalues::DataSchemaRefExt;
use common_datavalues::ToDataType;
use common_datavalues::Vu8;
use common_planners::AlterTableClusterKeyPlan;
use common_planners::AlterUserPlan;
use common_planners::AlterViewPlan;
use common_planners::CreateDatabasePlan;
use common_planners::CreateRolePlan;
use common_planners::CreateTablePlan;
use common_planners::CreateUserPlan;
use common_planners::CreateUserStagePlan;
use common_planners::CreateUserUDFPlan;
use common_planners::CreateViewPlan;
use common_planners::DescribeTablePlan;
use common_planners::DescribeUserStagePlan;
use common_planners::DropDatabasePlan;
use common_planners::DropRolePlan;
use common_planners::DropTableClusterKeyPlan;
use common_planners::DropTablePlan;
use common_planners::DropUserPlan;
use common_planners::DropUserStagePlan;
use common_planners::DropViewPlan;
use common_planners::ExistsTablePlan;
use common_planners::GrantPrivilegePlan;
use common_planners::GrantRolePlan;
use common_planners::ListPlan;
use common_planners::OptimizeTablePlan;
use common_planners::RemoveUserStagePlan;
use common_planners::RenameDatabasePlan;
use common_planners::RenameTablePlan;
use common_planners::RevokePrivilegePlan;
use common_planners::RevokeRolePlan;
use common_planners::ShowCreateDatabasePlan;
use common_planners::ShowCreateTablePlan;
use common_planners::ShowDatabasesPlan;
use common_planners::ShowGrantsPlan;
use common_planners::ShowTablesPlan;
use common_planners::ShowTablesStatusPlan;
use common_planners::TruncateTablePlan;
use common_planners::UndropTablePlan;
pub use copy_v2::CopyPlanV2;
pub use copy_v2::ValidationMode;
pub use eval_scalar::EvalScalar;
pub use eval_scalar::ScalarItem;
pub use filter::Filter;
pub use hash_join::PhysicalHashJoin;
pub use insert::Insert;
pub use insert::InsertInputSource;
pub use insert::InsertValueBlock;
pub use limit::Limit;
pub use logical_get::LogicalGet;
pub use logical_join::JoinType;
pub use logical_join::LogicalInnerJoin;
pub use max_one_row::Max1Row;
pub use operator::*;
pub use pattern::PatternPlan;
pub use physical_scan::PhysicalScan;
pub use project::Project;
pub use scalar::*;
pub use sort::Sort;
pub use sort::SortItem;

use super::BindContext;
use super::MetadataRef;
use crate::sql::optimizer::SExpr;

#[derive(Clone)]
pub enum Plan {
    // `SELECT` statement
    Query {
        s_expr: SExpr,
        metadata: MetadataRef,
        bind_context: Box<BindContext>,
    },

    Explain {
        kind: ExplainKind,
        plan: Box<Plan>,
    },

    // Copy
    Copy(Box<CopyPlanV2>),

    // System
    ShowMetrics,
    ShowProcessList,
    ShowSettings,

    // Databases
    ShowDatabases(Box<ShowDatabasesPlan>),
    ShowCreateDatabase(Box<ShowCreateDatabasePlan>),
    CreateDatabase(Box<CreateDatabasePlan>),
    DropDatabase(Box<DropDatabasePlan>),
    RenameDatabase(Box<RenameDatabasePlan>),

    // Tables
    ShowTables(Box<ShowTablesPlan>),
    ShowCreateTable(Box<ShowCreateTablePlan>),
    DescribeTable(Box<DescribeTablePlan>),
    ShowTablesStatus(Box<ShowTablesStatusPlan>),
    CreateTable(Box<CreateTablePlan>),
    DropTable(Box<DropTablePlan>),
    UndropTable(Box<UndropTablePlan>),
    RenameTable(Box<RenameTablePlan>),
    AlterTableClusterKey(Box<AlterTableClusterKeyPlan>),
    DropTableClusterKey(Box<DropTableClusterKeyPlan>),
    TruncateTable(Box<TruncateTablePlan>),
    OptimizeTable(Box<OptimizeTablePlan>),
    ExistsTable(Box<ExistsTablePlan>),

    // Insert
    Insert(Box<Insert>),

    // Views
    CreateView(Box<CreateViewPlan>),
    AlterView(Box<AlterViewPlan>),
    DropView(Box<DropViewPlan>),

    // Account
    ShowUsers,
    AlterUser(Box<AlterUserPlan>),
    CreateUser(Box<CreateUserPlan>),
    DropUser(Box<DropUserPlan>),
<<<<<<< HEAD

    // UDF
    CreateUserUDF(Box<CreateUserUDFPlan>),
=======
    ShowRoles,
    CreateRole(Box<CreateRolePlan>),
    DropRole(Box<DropRolePlan>),
    GrantRole(Box<GrantRolePlan>),
    GrantPriv(Box<GrantPrivilegePlan>),
    ShowGrants(Box<ShowGrantsPlan>),
    RevokePriv(Box<RevokePrivilegePlan>),
    RevokeRole(Box<RevokeRolePlan>),

    // Stages
    ShowStages,
    ListStage(Box<ListPlan>),
    DescribeStage(Box<DescribeUserStagePlan>),
    CreateStage(Box<CreateUserStagePlan>),
    DropStage(Box<DropUserStagePlan>),
    RemoveStage(Box<RemoveUserStagePlan>),
}

impl Display for Plan {
    fn fmt(&self, f: &mut std::fmt::Formatter<'_>) -> std::fmt::Result {
        match self {
            Plan::Query { .. } => write!(f, "Query"),
            Plan::Copy(_) => write!(f, "Copy"),
            Plan::Explain { .. } => write!(f, "Explain"),
            Plan::ShowMetrics => write!(f, "ShowMetrics"),
            Plan::ShowProcessList => write!(f, "ShowProcessList"),
            Plan::ShowSettings => write!(f, "ShowSettings"),
            Plan::ShowDatabases(_) => write!(f, "ShowDatabases"),
            Plan::ShowCreateDatabase(_) => write!(f, "ShowCreateDatabase"),
            Plan::CreateDatabase(_) => write!(f, "CreateDatabase"),
            Plan::DropDatabase(_) => write!(f, "DropDatabase"),
            Plan::RenameDatabase(_) => write!(f, "RenameDatabase"),
            Plan::ShowTables(_) => write!(f, "ShowTables"),
            Plan::ShowCreateTable(_) => write!(f, "ShowCreateTable"),
            Plan::DescribeTable(_) => write!(f, "DescribeTable"),
            Plan::ShowTablesStatus(_) => write!(f, "ShowTablesStatus"),
            Plan::CreateTable(_) => write!(f, "CreateTable"),
            Plan::DropTable(_) => write!(f, "DropTable"),
            Plan::UndropTable(_) => write!(f, "UndropTable"),
            Plan::RenameTable(_) => write!(f, "RenameTable"),
            Plan::AlterTableClusterKey(_) => write!(f, "AlterTableClusterKey"),
            Plan::DropTableClusterKey(_) => write!(f, "DropTableClusterKey"),
            Plan::TruncateTable(_) => write!(f, "TruncateTable"),
            Plan::OptimizeTable(_) => write!(f, "OptimizeTable"),
            Plan::ExistsTable(_) => write!(f, "ExistsTable"),
            Plan::CreateView(_) => write!(f, "CreateView"),
            Plan::AlterView(_) => write!(f, "AlterView"),
            Plan::DropView(_) => write!(f, "DropView"),
            Plan::ShowUsers => write!(f, "ShowUsers"),
            Plan::AlterUser(_) => write!(f, "AlterUser"),
            Plan::CreateUser(_) => write!(f, "CreateUser"),
            Plan::DropUser(_) => write!(f, "DropUser"),
            Plan::ShowRoles => write!(f, "ShowRoles"),
            Plan::CreateRole(_) => write!(f, "CreateRole"),
            Plan::DropRole(_) => write!(f, "DropRole"),
            Plan::ShowStages => write!(f, "ShowStages"),
            Plan::ListStage(_) => write!(f, "ListStage"),
            Plan::DescribeStage(_) => write!(f, "DescribeStage"),
            Plan::CreateStage(_) => write!(f, "CreateStage"),
            Plan::DropStage(_) => write!(f, "DropStage"),
            Plan::RemoveStage(_) => write!(f, "RemoveStage"),
            Plan::GrantRole(_) => write!(f, "GrantRole"),
            Plan::GrantPriv(_) => write!(f, "GrantPriv"),
            Plan::ShowGrants(_) => write!(f, "ShowGrants"),
            Plan::RevokePriv(_) => write!(f, "RevokePriv"),
            Plan::RevokeRole(_) => write!(f, "RevokeRole"),
            Plan::Insert(_) => write!(f, "Insert"),
        }
    }
}

impl Plan {
    pub fn schema(&self) -> DataSchemaRef {
        match self {
            Plan::Query {
                s_expr: _,
                metadata: _,
                bind_context,
            } => bind_context.output_schema(),
            Plan::Explain { kind: _, plan: _ } => {
                DataSchemaRefExt::create(vec![DataField::new("explain", Vu8::to_data_type())])
            }
            Plan::Copy(_) => Arc::new(DataSchema::empty()),
            Plan::ShowMetrics => Arc::new(DataSchema::empty()),
            Plan::ShowProcessList => Arc::new(DataSchema::empty()),
            Plan::ShowSettings => Arc::new(DataSchema::empty()),
            Plan::ShowDatabases(_) => Arc::new(DataSchema::empty()),
            Plan::ShowCreateDatabase(_) => Arc::new(DataSchema::empty()),
            Plan::CreateDatabase(plan) => plan.schema(),
            Plan::DropDatabase(plan) => plan.schema(),
            Plan::RenameDatabase(plan) => plan.schema(),
            Plan::ShowTables(_) => Arc::new(DataSchema::empty()),
            Plan::ShowCreateTable(_) => Arc::new(DataSchema::empty()),
            Plan::DescribeTable(plan) => plan.schema(),
            Plan::ShowTablesStatus(_) => Arc::new(DataSchema::empty()),
            Plan::CreateTable(plan) => plan.schema(),
            Plan::DropTable(plan) => plan.schema(),
            Plan::UndropTable(plan) => plan.schema(),
            Plan::RenameTable(plan) => plan.schema(),
            Plan::AlterTableClusterKey(plan) => plan.schema(),
            Plan::DropTableClusterKey(plan) => plan.schema(),
            Plan::TruncateTable(plan) => plan.schema(),
            Plan::OptimizeTable(plan) => plan.schema(),
            Plan::ExistsTable(plan) => plan.schema(),
            Plan::CreateView(plan) => plan.schema(),
            Plan::AlterView(plan) => plan.schema(),
            Plan::DropView(plan) => plan.schema(),
            Plan::ShowUsers => Arc::new(DataSchema::empty()),
            Plan::AlterUser(plan) => plan.schema(),
            Plan::CreateUser(plan) => plan.schema(),
            Plan::DropUser(plan) => plan.schema(),
            Plan::ShowRoles => Arc::new(DataSchema::empty()),
            Plan::CreateRole(plan) => plan.schema(),
            Plan::DropRole(plan) => plan.schema(),
            Plan::GrantRole(plan) => plan.schema(),
            Plan::GrantPriv(plan) => plan.schema(),
            Plan::ShowGrants(_) => Arc::new(DataSchema::empty()),
            Plan::ShowStages => Arc::new(DataSchema::empty()),
            Plan::ListStage(plan) => plan.schema(),
            Plan::DescribeStage(plan) => plan.schema(),
            Plan::CreateStage(plan) => plan.schema(),
            Plan::DropStage(plan) => plan.schema(),
            Plan::RemoveStage(plan) => plan.schema(),
            Plan::RevokePriv(_) => Arc::new(DataSchema::empty()),
            Plan::RevokeRole(_) => Arc::new(DataSchema::empty()),
            Plan::Insert(plan) => plan.schema(),
        }
    }
>>>>>>> edd4bad6
}<|MERGE_RESOLUTION|>--- conflicted
+++ resolved
@@ -162,11 +162,10 @@
     AlterUser(Box<AlterUserPlan>),
     CreateUser(Box<CreateUserPlan>),
     DropUser(Box<DropUserPlan>),
-<<<<<<< HEAD
 
     // UDF
     CreateUserUDF(Box<CreateUserUDFPlan>),
-=======
+    
     ShowRoles,
     CreateRole(Box<CreateRolePlan>),
     DropRole(Box<DropRolePlan>),
@@ -233,6 +232,7 @@
             Plan::ShowGrants(_) => write!(f, "ShowGrants"),
             Plan::RevokePriv(_) => write!(f, "RevokePriv"),
             Plan::RevokeRole(_) => write!(f, "RevokeRole"),
+            Plan::CreateUserUDF(_) => write!(f, "CreateUserUDF"),
             Plan::Insert(_) => write!(f, "Insert"),
         }
     }
@@ -292,8 +292,8 @@
             Plan::RemoveStage(plan) => plan.schema(),
             Plan::RevokePriv(_) => Arc::new(DataSchema::empty()),
             Plan::RevokeRole(_) => Arc::new(DataSchema::empty()),
+            Plan::CreateUserUDF(_) => Arc::new(DataSchema::empty()),
             Plan::Insert(plan) => plan.schema(),
         }
     }
->>>>>>> edd4bad6
 }